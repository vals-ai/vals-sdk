--- conflicted
+++ resolved
@@ -1,8 +1,3 @@
-<<<<<<< HEAD
-query listProjects($offset: Int!, $limit: Int!) {
-  projectsWithCount(
-    filterOptions: { offset: $offset, limit: $limit, archived: false, search: ""}
-=======
 query listProjects($offset: Int!, $limit: Int!, $search: String!) {
   projectsWithCount(
     filterOptions: {
@@ -11,7 +6,6 @@
       archived: false
       search: $search
     }
->>>>>>> 0238e554
   ) {
     projects {
       id
