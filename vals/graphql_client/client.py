# Generated by ariadne-codegen
# Source: vals/graphql/

from typing import Any, Dict, List, Optional, Union

from .add_batch_tests import AddBatchTests
from .async_base_client import AsyncBaseClient
from .base_model import UNSET, UnsetType
from .batch_add_question_answer_pairs import BatchAddQuestionAnswerPairs
from .create_or_update_test_suite import CreateOrUpdateTestSuite
from .create_question_answer_set import CreateQuestionAnswerSet
from .create_rag_suite import CreateRagSuite
from .delete_test_suite import DeleteTestSuite
from .get_operators import GetOperators
from .get_rag_suites import GetRagSuites
from .get_test_data import GetTestData
from .get_test_suite_data import GetTestSuiteData
from .get_test_suites_with_count import GetTestSuitesWithCount
from .input_types import (
    CheckInputType,
    ParameterInputType,
    QuestionAnswerPairInputType,
    TestMutationInfo,
)
from .list_runs import ListRuns
from .pull_run import PullRun
from .remove_old_tests import RemoveOldTests
from .rerun_tests import RerunTests
from .run_param_info import RunParamInfo
from .run_status import RunStatus
from .start_run import StartRun
from .update_global_checks import UpdateGlobalChecks


def gql(q: str) -> str:
    return q


class Client(AsyncBaseClient):
    async def create_question_answer_set(
        self,
        test_suite_id: str,
        question_answer_pairs: List[QuestionAnswerPairInputType],
        parameters: Any,
        model_id: str,
        **kwargs: Any
    ) -> CreateQuestionAnswerSet:
        query = gql(
            """
            mutation CreateQuestionAnswerSet($testSuiteId: String!, $questionAnswerPairs: [QuestionAnswerPairInputType!]!, $parameters: GenericScalar!, $modelId: String!) {
              createQuestionAnswerSet(
                testSuiteId: $testSuiteId
                questionAnswerPairs: $questionAnswerPairs
                parameters: $parameters
                modelId: $modelId
              ) {
                questionAnswerSet {
                  id
                }
              }
            }
            """
        )
        variables: Dict[str, object] = {
            "testSuiteId": test_suite_id,
            "questionAnswerPairs": question_answer_pairs,
            "parameters": parameters,
            "modelId": model_id,
        }
        response = await self.execute(
            query=query,
            operation_name="CreateQuestionAnswerSet",
            variables=variables,
            **kwargs
        )
        data = self.get_data(response)
        return CreateQuestionAnswerSet.model_validate(data)

    async def batch_add_question_answer_pairs(
        self,
        question_answer_set_id: str,
        question_answer_pairs: List[QuestionAnswerPairInputType],
        **kwargs: Any
    ) -> BatchAddQuestionAnswerPairs:
        query = gql(
            """
            mutation BatchAddQuestionAnswerPairs($questionAnswerSetId: String!, $questionAnswerPairs: [QuestionAnswerPairInputType!]!) {
              batchAddQuestionAnswerPairs(
                questionAnswerSetId: $questionAnswerSetId
                questionAnswerPairs: $questionAnswerPairs
              ) {
                questionAnswerPairs {
                  id
                }
              }
            }
            """
        )
        variables: Dict[str, object] = {
            "questionAnswerSetId": question_answer_set_id,
            "questionAnswerPairs": question_answer_pairs,
        }
        response = await self.execute(
            query=query,
            operation_name="BatchAddQuestionAnswerPairs",
            variables=variables,
            **kwargs
        )
        data = self.get_data(response)
        return BatchAddQuestionAnswerPairs.model_validate(data)

    async def start_run(
        self,
        test_suite_id: str,
        typed_parameters: ParameterInputType,
        qa_set_id: Union[Optional[str], UnsetType] = UNSET,
        run_name: Union[Optional[str], UnsetType] = UNSET,
        **kwargs: Any
    ) -> StartRun:
        query = gql(
            """
            mutation startRun($test_suite_id: String!, $typed_parameters: ParameterInputType!, $qa_set_id: String = null, $run_name: String = null) {
              startRun(
                testSuiteId: $test_suite_id
                typedParameters: $typed_parameters
                qaSetId: $qa_set_id
                runName: $run_name
              ) {
                runId
              }
            }
            """
        )
        variables: Dict[str, object] = {
            "test_suite_id": test_suite_id,
            "typed_parameters": typed_parameters,
            "qa_set_id": qa_set_id,
            "run_name": run_name,
        }
        response = await self.execute(
            query=query, operation_name="startRun", variables=variables, **kwargs
        )
        data = self.get_data(response)
        return StartRun.model_validate(data)

    async def run_param_info(self, **kwargs: Any) -> RunParamInfo:
        query = gql(
            """
            query RunParamInfo {
              runParameterInfo
            }
            """
        )
        variables: Dict[str, object] = {}
        response = await self.execute(
            query=query, operation_name="RunParamInfo", variables=variables, **kwargs
        )
        data = self.get_data(response)
        return RunParamInfo.model_validate(data)

    async def run_status(self, run_id: str, **kwargs: Any) -> RunStatus:
        query = gql(
            """
            query RunStatus($runId: String!) {
              run(runId: $runId) {
                status
              }
            }
            """
        )
        variables: Dict[str, object] = {"runId": run_id}
        response = await self.execute(
            query=query, operation_name="RunStatus", variables=variables, **kwargs
        )
        data = self.get_data(response)
        return RunStatus.model_validate(data)

    async def pull_run(self, run_id: str, **kwargs: Any) -> PullRun:
        query = gql(
            """
            query PullRun($runId: String!) {
              run(runId: $runId) {
                runId
                passPercentage
                status
                textSummary
                timestamp
                completedAt
                archived
                typedParameters {
                  evalModel
                  maximumThreads
                  runGoldenEval
                  runConfidenceEvaluation
                  heavyweightFactor
                  createTextSummary
                  modelUnderTest
                  temperature
                  maxOutputTokens
                  systemPrompt
                  newLineStopOption
                }
                passRate {
                  value
                  error
                }
                successRate {
                  value
                  error
                }
                testSuite {
                  id
                  title
                }
              }
              testResults(runId: $runId) {
                id
                llmOutput
                passPercentage
                passPercentageWithOptional
                resultJson
                qaPair {
                  context
                  outputContext
                }
                test {
                  testId
                  inputUnderTest
                  context
                }
                metadata
              }
            }
            """
        )
        variables: Dict[str, object] = {"runId": run_id}
        response = await self.execute(
            query=query, operation_name="PullRun", variables=variables, **kwargs
        )
        data = self.get_data(response)
        return PullRun.model_validate(data)

    async def list_runs(
        self,
        archived: Union[Optional[bool], UnsetType] = UNSET,
        suite_id: Union[Optional[str], UnsetType] = UNSET,
        limit: Union[Optional[int], UnsetType] = UNSET,
        offset: Union[Optional[int], UnsetType] = UNSET,
        search: Union[Optional[str], UnsetType] = UNSET,
        **kwargs: Any
    ) -> ListRuns:
        query = gql(
            """
            query ListRuns($archived: Boolean, $suiteId: String, $limit: Int, $offset: Int, $search: String) {
              runsWithCount(
                filterOptions: {archived: $archived, suiteId: $suiteId, limit: $limit, offset: $offset, sortBy: STARTED_AT, search: $search}
              ) {
                runResults {
                  runId
                  passPercentage
                  passRate {
                    value
                    error
                  }
                  successRate {
                    value
                    error
                  }
                  name
                  status
                  textSummary
                  timestamp
                  completedAt
                  archived
                  typedParameters {
                    evalModel
                    maximumThreads
                    runGoldenEval
                    runConfidenceEvaluation
                    heavyweightFactor
                    createTextSummary
                    modelUnderTest
                    temperature
                    maxOutputTokens
                    systemPrompt
                    newLineStopOption
                  }
                  testSuite {
                    title
                  }
                }
              }
            }
            """
        )
        variables: Dict[str, object] = {
            "archived": archived,
            "suiteId": suite_id,
            "limit": limit,
            "offset": offset,
            "search": search,
        }
        response = await self.execute(
            query=query, operation_name="ListRuns", variables=variables, **kwargs
        )
        data = self.get_data(response)
        return ListRuns.model_validate(data)

    async def create_or_update_test_suite(
        self, test_suite_id: str, title: str, description: str, **kwargs: Any
    ) -> CreateOrUpdateTestSuite:
        query = gql(
            """
            mutation createOrUpdateTestSuite($testSuiteId: String!, $title: String!, $description: String!) {
              updateTestSuite(
                testSuiteId: $testSuiteId
                title: $title
                description: $description
              ) {
                testSuite {
                  description
                  id
                  org
                  title
                }
              }
            }
            """
        )
        variables: Dict[str, object] = {
            "testSuiteId": test_suite_id,
            "title": title,
            "description": description,
        }
        response = await self.execute(
            query=query,
            operation_name="createOrUpdateTestSuite",
            variables=variables,
            **kwargs
        )
        data = self.get_data(response)
        return CreateOrUpdateTestSuite.model_validate(data)

    async def add_batch_tests(
        self, tests: List[TestMutationInfo], create_only: bool, **kwargs: Any
    ) -> AddBatchTests:
        query = gql(
            """
            mutation addBatchTests($tests: [TestMutationInfo!]!, $createOnly: Boolean!) {
              batchUpdateTest(tests: $tests, createOnly: $createOnly) {
                tests {
                  checks
                  testId
                  crossVersionId
                  fileIds
                  inputUnderTest
                  tags
                  context
                  goldenOutput
                  testSuite {
                    id
                  }
                }
              }
            }
            """
        )
        variables: Dict[str, object] = {"tests": tests, "createOnly": create_only}
        response = await self.execute(
            query=query, operation_name="addBatchTests", variables=variables, **kwargs
        )
        data = self.get_data(response)
        return AddBatchTests.model_validate(data)

    async def delete_test_suite(
        self, test_suite_id: str, **kwargs: Any
    ) -> DeleteTestSuite:
        query = gql(
            """
            mutation deleteTestSuite($testSuiteId: String!) {
              deleteSuite(suiteId: $testSuiteId) {
                success
              }
            }
            """
        )
        variables: Dict[str, object] = {"testSuiteId": test_suite_id}
        response = await self.execute(
            query=query, operation_name="deleteTestSuite", variables=variables, **kwargs
        )
        data = self.get_data(response)
        return DeleteTestSuite.model_validate(data)

    async def update_global_checks(
        self, test_suite_id: str, checks: List[CheckInputType], **kwargs: Any
    ) -> UpdateGlobalChecks:
        query = gql(
            """
            mutation updateGlobalChecks($testSuiteId: String!, $checks: [CheckInputType!]!) {
              updateGlobalChecks(testSuiteId: $testSuiteId, checks: $checks) {
                success
              }
            }
            """
        )
        variables: Dict[str, object] = {"testSuiteId": test_suite_id, "checks": checks}
        response = await self.execute(
            query=query,
            operation_name="updateGlobalChecks",
            variables=variables,
            **kwargs
        )
        data = self.get_data(response)
        return UpdateGlobalChecks.model_validate(data)

    async def remove_old_tests(
        self, test_suite_id: str, in_use_tests: List[str], **kwargs: Any
    ) -> RemoveOldTests:
        query = gql(
            """
            mutation removeOldTests($testSuiteId: String!, $inUseTests: [String!]!) {
              removeUnusedTests(testSuiteId: $testSuiteId, inUseTests: $inUseTests) {
                success
              }
            }
            """
        )
        variables: Dict[str, object] = {
            "testSuiteId": test_suite_id,
            "inUseTests": in_use_tests,
        }
        response = await self.execute(
            query=query, operation_name="removeOldTests", variables=variables, **kwargs
        )
        data = self.get_data(response)
        return RemoveOldTests.model_validate(data)

<<<<<<< HEAD
    async def create_rag_suite(
        self, query: str, file_path: str, **kwargs: Any
    ) -> CreateRagSuite:
        _query = gql(
            """
            mutation createRagSuite($query: String!, $filePath: String!) {
              updateRagSuite(ragSuiteId: "0", query: $query, filePath: $filePath) {
                ragSuite {
                  id
                  query
                }
              }
            }
            """
        )
        variables: Dict[str, object] = {"query": query, "filePath": file_path}
        response = await self.execute(
            query=_query, operation_name="createRagSuite", variables=variables, **kwargs
        )
        data = self.get_data(response)
        return CreateRagSuite.model_validate(data)
=======
    async def rerun_tests(self, run_id: str, **kwargs: Any) -> RerunTests:
        query = gql(
            """
            mutation RerunTests($runId: String!) {
              rerunFailingTests(runId: $runId) {
                success
              }
            }
            """
        )
        variables: Dict[str, object] = {"runId": run_id}
        response = await self.execute(
            query=query, operation_name="RerunTests", variables=variables, **kwargs
        )
        data = self.get_data(response)
        return RerunTests.model_validate(data)
>>>>>>> f661e4cb

    async def get_test_suite_data(
        self, suite_id: str, **kwargs: Any
    ) -> GetTestSuiteData:
        query = gql(
            """
            query getTestSuiteData($suiteId: String!) {
              testSuites(testSuiteId: $suiteId) {
                description
                id
                org
                title
                created
                globalChecks
              }
            }
            """
        )
        variables: Dict[str, object] = {"suiteId": suite_id}
        response = await self.execute(
            query=query,
            operation_name="getTestSuiteData",
            variables=variables,
            **kwargs
        )
        data = self.get_data(response)
        return GetTestSuiteData.model_validate(data)

    async def get_test_data(self, suite_id: str, **kwargs: Any) -> GetTestData:
        query = gql(
            """
            query getTestData($suiteId: String!) {
              tests(testSuiteId: $suiteId) {
                checks
                testId
                crossVersionId
                fileIds
                inputUnderTest
                tags
                context
                goldenOutput
                testSuite {
                  id
                }
              }
            }
            """
        )
        variables: Dict[str, object] = {"suiteId": suite_id}
        response = await self.execute(
            query=query, operation_name="getTestData", variables=variables, **kwargs
        )
        data = self.get_data(response)
        return GetTestData.model_validate(data)

    async def get_test_suites_with_count(
        self,
        offset: Union[Optional[int], UnsetType] = UNSET,
        limit: Union[Optional[int], UnsetType] = UNSET,
        search: Union[Optional[str], UnsetType] = UNSET,
        **kwargs: Any
    ) -> GetTestSuitesWithCount:
        query = gql(
            """
            query getTestSuitesWithCount($offset: Int, $limit: Int, $search: String) {
              testSuitesWithCount(filterOptions: {offset: $offset, limit: $limit, search: $search}) {
                testSuites {
                  id
                  title
                  description
                  created
                  creator
                  lastModifiedBy
                  lastModifiedAt
                  folder {
                    id
                    name
                  }
                }
              }
            }
            """
        )
        variables: Dict[str, object] = {"offset": offset, "limit": limit, "search": search}
        response = await self.execute(
            query=query,
            operation_name="getTestSuitesWithCount",
            variables=variables,
            **kwargs
        )
        data = self.get_data(response)
        return GetTestSuitesWithCount.model_validate(data)

    async def get_operators(self, **kwargs: Any) -> GetOperators:
        query = gql(
            """
            query getOperators {
              operators {
                nameInDoc
                isUnary
              }
            }
            """
        )
        variables: Dict[str, object] = {}
        response = await self.execute(
            query=query, operation_name="getOperators", variables=variables, **kwargs
        )
        data = self.get_data(response)
        return GetOperators.model_validate(data)

    async def get_rag_suites(self, **kwargs: Any) -> GetRagSuites:
        query = gql(
            """
            query getRagSuites {
              ragSuites {
                id
                org
                path
                query
              }
            }
            """
        )
        variables: Dict[str, object] = {}
        response = await self.execute(
            query=query, operation_name="getRagSuites", variables=variables, **kwargs
        )
        data = self.get_data(response)
        return GetRagSuites.model_validate(data)<|MERGE_RESOLUTION|>--- conflicted
+++ resolved
@@ -246,14 +246,13 @@
         suite_id: Union[Optional[str], UnsetType] = UNSET,
         limit: Union[Optional[int], UnsetType] = UNSET,
         offset: Union[Optional[int], UnsetType] = UNSET,
-        search: Union[Optional[str], UnsetType] = UNSET,
         **kwargs: Any
     ) -> ListRuns:
         query = gql(
             """
-            query ListRuns($archived: Boolean, $suiteId: String, $limit: Int, $offset: Int, $search: String) {
+            query ListRuns($archived: Boolean, $suiteId: String, $limit: Int, $offset: Int) {
               runsWithCount(
-                filterOptions: {archived: $archived, suiteId: $suiteId, limit: $limit, offset: $offset, sortBy: STARTED_AT, search: $search}
+                filterOptions: {archived: $archived, suiteId: $suiteId, limit: $limit, offset: $offset, sortBy: STARTED_AT}
               ) {
                 runResults {
                   runId
@@ -298,7 +297,6 @@
             "suiteId": suite_id,
             "limit": limit,
             "offset": offset,
-            "search": search,
         }
         response = await self.execute(
             query=query, operation_name="ListRuns", variables=variables, **kwargs
@@ -435,7 +433,6 @@
         data = self.get_data(response)
         return RemoveOldTests.model_validate(data)
 
-<<<<<<< HEAD
     async def create_rag_suite(
         self, query: str, file_path: str, **kwargs: Any
     ) -> CreateRagSuite:
@@ -457,7 +454,7 @@
         )
         data = self.get_data(response)
         return CreateRagSuite.model_validate(data)
-=======
+
     async def rerun_tests(self, run_id: str, **kwargs: Any) -> RerunTests:
         query = gql(
             """
@@ -474,7 +471,6 @@
         )
         data = self.get_data(response)
         return RerunTests.model_validate(data)
->>>>>>> f661e4cb
 
     async def get_test_suite_data(
         self, suite_id: str, **kwargs: Any
@@ -534,13 +530,12 @@
         self,
         offset: Union[Optional[int], UnsetType] = UNSET,
         limit: Union[Optional[int], UnsetType] = UNSET,
-        search: Union[Optional[str], UnsetType] = UNSET,
         **kwargs: Any
     ) -> GetTestSuitesWithCount:
         query = gql(
             """
-            query getTestSuitesWithCount($offset: Int, $limit: Int, $search: String) {
-              testSuitesWithCount(filterOptions: {offset: $offset, limit: $limit, search: $search}) {
+            query getTestSuitesWithCount($offset: Int, $limit: Int) {
+              testSuitesWithCount(filterOptions: {offset: $offset, limit: $limit}) {
                 testSuites {
                   id
                   title
@@ -558,7 +553,7 @@
             }
             """
         )
-        variables: Dict[str, object] = {"offset": offset, "limit": limit, "search": search}
+        variables: Dict[str, object] = {"offset": offset, "limit": limit}
         response = await self.execute(
             query=query,
             operation_name="getTestSuitesWithCount",
