--- conflicted
+++ resolved
@@ -16,13 +16,7 @@
 
 async def list_command_async(limit: int, offset: int, search: str):
     """List all projects in the organization."""
-<<<<<<< HEAD
-    projects = await Project.list_projects(limit=limit, offset=offset)
-
-=======
     projects = await Project.list_projects(limit=limit, offset=offset, search=search)
-    
->>>>>>> a53dfe19
     headers = ["#", "Name", "ID", "Slug", "Default"]
     rows = []
     for i, project in enumerate(projects, start=offset):
