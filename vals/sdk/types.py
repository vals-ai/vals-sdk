--- conflicted
+++ resolved
@@ -399,11 +399,8 @@
             output_context=output_context,
             llm_output=graphql_test_result.llm_output,
             pass_percentage=graphql_test_result.pass_percentage,
-<<<<<<< HEAD
             pass_percentage_with_optional=graphql_test_result.pass_percentage_with_optional,
-=======
             error_message=graphql_test_result.qa_pair.error_message,
->>>>>>> 0bf4db2e
             check_results=[
                 CheckResult(
                     operator=check_result["operator"],
