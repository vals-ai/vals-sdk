--- conflicted
+++ resolved
@@ -348,11 +348,7 @@
     """ If true, when receiving an error from the model, will retry indefinitely until it receives a success."""
 
     as_batch: bool = False
-<<<<<<< HEAD
-    """If true, will run the tests as a batch"""
-=======
     """ If true, suite will run the QA stage using the Batch API if it's available for the current model."""
->>>>>>> 63f2e8ff
 
 
 class RunStatus(str, Enum):
