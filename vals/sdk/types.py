--- conflicted
+++ resolved
@@ -12,6 +12,7 @@
 from typing import Any, Callable, Literal, Optional
 
 from pydantic import BaseModel
+
 from vals.graphql_client.get_test_data import GetTestDataTestsWithCountTests
 from vals.graphql_client.get_test_suites_with_count import (
     GetTestSuitesWithCountTestSuitesWithCountTestSuites,
@@ -34,7 +35,6 @@
 from vals.sdk.operator_type import OperatorType
 
 
-<<<<<<< HEAD
 class OutputObject(BaseModel):
     """
     Structured output for model functions with optional metadata.
@@ -68,8 +68,6 @@
     in_tokens: Optional[int] = None  # Optional: Input token count
     out_tokens: Optional[int] = None  # Optional: Output token count
 
-=======
->>>>>>> e5f255cc
 
 class TestSuiteMetadata(BaseModel):
     """
