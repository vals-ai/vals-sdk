from setuptools import find_packages, setup

setup(
    name="valsai",
    author="Langston Nashold, Rayan Krishnan",
    packages=find_packages(),
    include_package_data=True,
    package_data={"": ["jsonschemas/*"]},
    install_requires=[
        "Click",
        "gql",
        "tqdm",
        "requests",
        "pandas",
        "descope",
<<<<<<< HEAD
        "pydantic",
        "httpx",
=======
        "pypandoc-binary",
        "pypdf",
        "tabulate",
>>>>>>> f661e4cb
    ],
    use_scm_version=True,
    setup_requires=["setuptools_scm"],
    extras_require={
        # Requirements only needed for development, not for users
        "dev": ["ariadne-codegen"],
        # Requirements for parsing utilities we provide
        "parsing": ["pypdf", "pypandoc-binary"],
    },
    entry_points={
        "console_scripts": [
            "vals = vals.cli.main:cli",
        ],
    },
    long_description=open("README.md").read(),
    long_description_content_type="text/markdown",
)<|MERGE_RESOLUTION|>--- conflicted
+++ resolved
@@ -13,14 +13,9 @@
         "requests",
         "pandas",
         "descope",
-<<<<<<< HEAD
         "pydantic",
         "httpx",
-=======
-        "pypandoc-binary",
-        "pypdf",
         "tabulate",
->>>>>>> f661e4cb
     ],
     use_scm_version=True,
     setup_requires=["setuptools_scm"],
